from __future__ import print_function
import sys
import hashlib
import inspect
import re
import subprocess
import fnmatch
from email.parser import FeedParser
from email.message import Message  # noqa
from zipfile import ZipFile  # noqa

from typing import Any, Set, List, Optional, Tuple, Iterable, Callable  # noqa
from typing import Dict  # noqa
from chalice.compat import lambda_abi
from chalice.compat import subprocess_python_base_environ
from chalice.compat import pip_no_compile_c_env_vars
from chalice.compat import pip_no_compile_c_shim
from chalice.utils import OSUtils
from chalice.constants import MISSING_DEPENDENCIES_TEMPLATE

import chalice
from chalice import app


StrMap = Dict[str, Any]
OptStrMap = Optional[StrMap]
OptStr = Optional[str]
OptBytes = Optional[bytes]


class InvalidSourceDistributionNameError(Exception):
    pass


class MissingDependencyError(Exception):
    """Raised when some dependencies could not be packaged for any reason."""
    def __init__(self, missing):
        # type: (Set[Package]) -> None
        self.missing = missing


class NoSuchPackageError(Exception):
    """Raised when a package name or version could not be found."""
    def __init__(self, package_name):
        # type: (str) -> None
        super(NoSuchPackageError, self).__init__(
            'Could not satisfy the requirement: %s' % package_name)


class PackageDownloadError(Exception):
    """Generic networking error during a package download."""
    pass


class LambdaDeploymentPackager(object):
    _CHALICE_LIB_DIR = 'chalicelib'
    _VENDOR_DIR = 'vendor'

    def __init__(self, osutils=None, dependency_builder=None):
        # type: (Optional[OSUtils], Optional[DependencyBuilder]) -> None
        if osutils is None:
            osutils = OSUtils()
        self._osutils = osutils
        if dependency_builder is None:
            dependency_builder = DependencyBuilder(self._osutils)
        self._dependency_builder = dependency_builder

    def _get_requirements_filename(self, project_dir):
        # type: (str) -> str
        # Gets the path to a requirements.txt file out of a project dir path
        return self._osutils.joinpath(project_dir, 'requirements.txt')

    def create_deployment_package(self, project_dir, python_version,
                                  package_filename=None):
        # type: (str, str, Optional[str]) -> str
        print("Creating deployment package.")
        # Now we need to create a zip file and add in the site-packages
        # dir first, followed by the app_dir contents next.
        deployment_package_filename = self.deployment_package_filename(
            project_dir, python_version)
        if package_filename is None:
            package_filename = deployment_package_filename
        requirements_filepath = self._get_requirements_filename(project_dir)
        with self._osutils.tempdir() as site_packages_dir:
            try:
                self._dependency_builder.build_site_packages(
                    requirements_filepath, site_packages_dir)
            except MissingDependencyError as e:
                missing_packages = '\n'.join([p.identifier for p
                                              in e.missing])
                print(MISSING_DEPENDENCIES_TEMPLATE % missing_packages)
            dirname = self._osutils.dirname(
                self._osutils.abspath(package_filename))
            if not self._osutils.directory_exists(dirname):
                self._osutils.makedirs(dirname)
            with self._osutils.open_zip(package_filename, 'w',
                                        self._osutils.ZIP_DEFLATED) as z:
                self._add_py_deps(z, site_packages_dir)
                self._add_app_files(z, project_dir)
                self._add_vendor_files(z, self._osutils.joinpath(
                    project_dir, self._VENDOR_DIR))
        return package_filename

    def _add_vendor_files(self, zipped, dirname):
        # type: (ZipFile, str) -> None
        if not self._osutils.directory_exists(dirname):
            return
        prefix_len = len(dirname) + 1
        for root, _, filenames in self._osutils.walk(dirname):
            for filename in filenames:
                full_path = self._osutils.joinpath(root, filename)
                zip_path = full_path[prefix_len:]
                zipped.write(full_path, zip_path)

    def deployment_package_filename(self, project_dir, python_version):
        # type: (str, str) -> str
        # Computes the name of the deployment package zipfile
        # based on a hash of the requirements file.
        # This is done so that we only "pip install -r requirements.txt"
        # when we know there's new dependencies we need to install.
        # The python version these depedencies were downloaded for is appended
        # to the end of the filename since the the dependencies may not change
        # but if the python version changes then the dependencies need to be
        # re-downloaded since they will not be compatible.
        requirements_filename = self._get_requirements_filename(project_dir)
        hash_contents = self._hash_project_dir(
            requirements_filename, self._osutils.joinpath(project_dir,
                                                          self._VENDOR_DIR))
        filename = '%s-%s.zip' % (hash_contents, python_version)
        deployment_package_filename = self._osutils.joinpath(
            project_dir, '.chalice', 'deployments', filename)
        return deployment_package_filename

    def _add_py_deps(self, zip_fileobj, deps_dir):
        # type: (ZipFile, str) -> None
        prefix_len = len(deps_dir) + 1
        for root, dirnames, filenames in self._osutils.walk(deps_dir):
            if root == deps_dir and 'chalice' in dirnames:
                # Don't include any chalice deps.  We cherry pick
                # what we want to include in _add_app_files.
                dirnames.remove('chalice')
            for filename in filenames:
                full_path = self._osutils.joinpath(root, filename)
                zip_path = full_path[prefix_len:]
                zip_fileobj.write(full_path, zip_path)

    def _add_app_files(self, zip_fileobj, project_dir):
        # type: (ZipFile, str) -> None
        chalice_router = inspect.getfile(app)
        if chalice_router.endswith('.pyc'):
            chalice_router = chalice_router[:-1]
        zip_fileobj.write(chalice_router, 'chalice/app.py')

        chalice_init = inspect.getfile(chalice)
        if chalice_init.endswith('.pyc'):
            chalice_init = chalice_init[:-1]
        zip_fileobj.write(chalice_init, 'chalice/__init__.py')

        zip_fileobj.write(self._osutils.joinpath(project_dir, 'app.py'),
                          'app.py')
        self._add_chalice_lib_if_needed(project_dir, zip_fileobj)

    def _hash_project_dir(self, requirements_filename, vendor_dir):
        # type: (str, str) -> str
        if not self._osutils.file_exists(requirements_filename):
            contents = b''
        else:
            contents = self._osutils.get_file_contents(
                requirements_filename, binary=True)
        h = hashlib.md5(contents)
        if self._osutils.directory_exists(vendor_dir):
            self._hash_vendor_dir(vendor_dir, h)
        return h.hexdigest()

    def _hash_vendor_dir(self, vendor_dir, md5):
        # type: (str, Any) -> None
        for rootdir, _, filenames in self._osutils.walk(vendor_dir):
            for filename in filenames:
                fullpath = self._osutils.joinpath(rootdir, filename)
                with self._osutils.open(fullpath, 'rb') as f:
                    # Not actually an issue, but pylint will complain
                    # about the f var being used in the lambda function
                    # is being used in a loop.  This is ok because
                    # we're immediately using the lambda function.
                    # Also binding it as a default argument fixes
                    # pylint, but mypy will complain that it can't
                    # infer the types.  So the compromise here is to
                    # just write it the idiomatic way and have pylint
                    # ignore this warning.
                    # pylint: disable=cell-var-from-loop
                    for chunk in iter(lambda: f.read(1024 * 1024), b''):
                        md5.update(chunk)

    def inject_latest_app(self, deployment_package_filename, project_dir):
        # type: (str, str) -> None
        """Inject latest version of chalice app into a zip package.

        This method takes a pre-created deployment package and injects
        in the latest chalice app code.  This is useful in the case where
        you have no new package deps but have updated your chalice app code.

        :type deployment_package_filename: str
        :param deployment_package_filename: The zipfile of the
            preexisting deployment package.

        :type project_dir: str
        :param project_dir: Path to chalice project dir.

        """
        # Use the premade zip file and replace the app.py file
        # with the latest version.  Python's zipfile does not have
        # a way to do this efficiently so we need to create a new
        # zip file that has all the same stuff except for the new
        # app file.
        print("Regen deployment package...")
        tmpzip = deployment_package_filename + '.tmp.zip'

        with self._osutils.open_zip(deployment_package_filename, 'r') as inzip:
            with self._osutils.open_zip(tmpzip, 'w',
                                        self._osutils.ZIP_DEFLATED) as outzip:
                for el in inzip.infolist():
                    if self._needs_latest_version(el.filename):
                        continue
                    else:
                        contents = inzip.read(el.filename)
                        outzip.writestr(el, contents)
                # Then at the end, add back the app.py, chalicelib,
                # and runtime files.
                self._add_app_files(outzip, project_dir)
        self._osutils.move(tmpzip, deployment_package_filename)

    def _needs_latest_version(self, filename):
        # type: (str) -> bool
        return filename == 'app.py' or filename.startswith(
            ('chalicelib/', 'chalice/'))

    def _add_chalice_lib_if_needed(self, project_dir, zip_fileobj):
        # type: (str, ZipFile) -> None
        libdir = self._osutils.joinpath(project_dir, self._CHALICE_LIB_DIR)
        if self._osutils.directory_exists(libdir):
            for rootdir, _, filenames in self._osutils.walk(libdir):
                for filename in filenames:
                    fullpath = self._osutils.joinpath(rootdir, filename)
                    zip_path = self._osutils.joinpath(
                        self._CHALICE_LIB_DIR,
                        fullpath[len(libdir) + 1:])
                    zip_fileobj.write(fullpath, zip_path)


class DependencyBuilder(object):
    """Build site-packages by manually downloading and unpacking wheels.

    Pip is used to download all the dependency sdists. Then wheels that
    compatible with lambda are downloaded. Any source packages that do not
    have a matching wheel file are built into a wheel and that file is checked
    for compatibility with the lambda python runtime environment.

    All compatible wheels that are downloaded/built this way are unpacked
    into a site-packages directory, to be included in the bundle by the
    packager.
    """
    _MANYLINUX_COMPATIBLE_PLATFORM = {'any', 'linux_x86_64',
                                      'manylinux1_x86_64'}

    def __init__(self, osutils, pip_runner=None):
        # type: (OSUtils, Optional[PipRunner]) -> None
        self._osutils = osutils
        if pip_runner is None:
            pip_runner = PipRunner(SubprocessPip())
        self._pip = pip_runner

    def _is_compatible_wheel_filename(self, filename):
        # type: (str) -> bool
        wheel = filename[:-4]
        implementation, abi, platform = wheel.split('-')[-3:]
        # Verify platform is compatible
        if platform not in self._MANYLINUX_COMPATIBLE_PLATFORM:
            return False
        # Verify that the ABI is compatible with lambda. Either none or the
        # correct type for the python version cp27mu for py27 and cp36m for
        # py36.
        if abi == 'none':
            return True
        prefix_version = implementation[:3]
        if prefix_version == 'cp3':
            # Deploying python 3 function which means we need cp36m abi
            return abi == 'cp36m'
        elif prefix_version == 'cp2':
            # Deploying to python 2 function which means we need cp27mu abi
            return abi == 'cp27mu'
        # Don't know what we have but it didn't pass compatibility tests.
        return False

    def _has_at_least_one_package(self, filename):
        # type: (str) -> bool
        if not self._osutils.file_exists(filename):
            return False
        with open(filename, 'r') as f:
            # This is meant to be a best effort attempt.
            # This can return True and still have no packages
            # actually being specified, but those aren't common
            # cases.
            for line in f:
                line = line.strip()
                if line and not line.startswith('#'):
                    return True
        return False

    def _download_all_dependencies(self, requirements_filename, directory):
        # type: (str, str) -> set[Package]
        # Download dependencies prefering wheel files but falling back to
        # raw source dependences to get the transitive closure over
        # the dependency graph. Return the set of all package objects
        # which will serve as the master list of dependencies needed to deploy
        # successfully.
        self._pip.download_all_dependencies(requirements_filename, directory)
        deps = {Package(directory, filename) for filename
                in self._osutils.get_directory_contents(directory)}
        return deps

    def _download_binary_wheels(self, packages, directory):
        # type: (set[Package], str) -> None
        # Try to get binary wheels for each package that isn't compatible.
        self._pip.download_manylinux_wheels(
            [pkg.identifier for pkg in packages], directory)

    def _build_sdists(self, sdists, directory, compile_c=True):
        # type: (set[Package], str, bool) -> None
        for sdist in sdists:
            path_to_sdist = self._osutils.joinpath(directory, sdist.filename)
            self._pip.build_wheel(path_to_sdist, directory, compile_c)

    def _categorize_wheel_files(self, directory):
        # type: (str) -> Tuple[Set[Package], Set[Package]]
        final_wheels = [Package(directory, filename) for filename
                        in self._osutils.get_directory_contents(directory)
                        if filename.endswith('.whl')]

        compatible_wheels, incompatible_wheels = set(), set()
        for wheel in final_wheels:
            if self._is_compatible_wheel_filename(wheel.filename):
                compatible_wheels.add(wheel)
            else:
                incompatible_wheels.add(wheel)
        return compatible_wheels, incompatible_wheels

    def _download_dependencies(self, directory, requirements_filename):
        # type: (str, str) -> Tuple[Set[Package], Set[Package]]
        # Download all dependencies we can, letting pip choose what to
        # download.
        # deps should represent the best effort we can make to gather all the
        # dependencies.
        deps = self._download_all_dependencies(
            requirements_filename, directory)

        # Sort the downloaded packages into three categories:
        # - sdists (Pip could not get a wheel so it gave us an sdist)
        # - lambda compatible wheel files
        # - lambda incompatible wheel files
        # Pip will give us a wheel when it can, but some distributions do not
        # ship with wheels at all in which case we will have an sdist for it.
        # In some cases a platform specific wheel file may be availble so pip
        # will have downloaded that, if our platform does not match the
        # platform lambda runs on (linux_x86_64/manylinux) then the downloaded
        # wheel file may not be compatible with lambda. Pure python wheels
        # still will be compatible because they have no platform dependencies.
        compatible_wheels = set()
        incompatible_wheels = set()
        sdists = set()
        for package in deps:
            if package.dist_type == 'sdist':
                sdists.add(package)
            else:
                if self._is_compatible_wheel_filename(package.filename):
                    compatible_wheels.add(package)
                else:
                    incompatible_wheels.add(package)

        # Next we need to go through the downloaded packages and pick out any
        # dependencies that do not have a compatible wheel file downloaded.
        # For these packages we need to explicitly try to download a
        # compatible wheel file.
        missing_wheels = sdists | incompatible_wheels
        self._download_binary_wheels(missing_wheels, directory)

        # Re-count the wheel files after the second download pass. Anything
        # that has an sdist but not a valid wheel file is still not going to
        # work on lambda and we must now try and build the sdist into a wheel
        # file ourselves.
        compatible_wheels, incompatible_wheels = self._categorize_wheel_files(
            directory)
        missing_wheels = sdists - compatible_wheels
        self._build_sdists(missing_wheels, directory, compile_c=True)

        # There is still the case where the package had optional C dependencies
        # for speedups. In this case the wheel file will have built above with
        # the C dependencies if it managed to find a C compiler. If we are on
        # an incompatible architecture this means the wheel file generated will
        # not be compatible. If we categorize our files once more and find that
        # there are missing dependencies we can try our last ditch effort of
        # building the package and trying to sever its ability to find a C
        # compiler.
        compatible_wheels, incompatible_wheels = self._categorize_wheel_files(
            directory)
        missing_wheels = sdists - compatible_wheels
        self._build_sdists(missing_wheels, directory, compile_c=False)

        # Final pass to find the compatible wheel files and see if there are
        # any unmet dependencies left over. At this point there is nothing we
        # can do about any missing wheel files. We tried downloading a
        # compatible version directly and building from source.
        compatible_wheels, _ = self._categorize_wheel_files(directory)
        missing_wheels = deps - compatible_wheels
        return compatible_wheels, missing_wheels

    def _install_purelib_and_platlib(self, wheel, root):
        # type: (Package, str) -> None
        # Take a wheel package and the directory it was just unpacked into and
        # unpackage the purelib/platlib directories if they are present into
        # the parent directory. On some systems purelib and platlib need to
        # be installed into separate locations, for lambda this is not the case
        # and both should be installed in site-packages.
        data_dir = self._osutils.joinpath(root, wheel.data_dir)
        if not self._osutils.directory_exists(data_dir):
            return
        unpack_dirs = {'purelib', 'platlib'}
        data_contents = self._osutils.get_directory_contents(data_dir)
        for content_name in data_contents:
            if content_name in unpack_dirs:
                source = self._osutils.joinpath(data_dir, content_name)
                self._osutils.copytree(source, root)
                # No reason to keep the purelib/platlib source directory around
                # so we delete it to conserve space in the package.
                self._osutils.rmtree(source)

    def _install_wheels(self, src_dir, dst_dir, wheels):
        # type: (str, str, Set[Package]) -> None
        if self._osutils.directory_exists(dst_dir):
            self._osutils.rmtree(dst_dir)
        self._osutils.makedirs(dst_dir)
        for wheel in wheels:
            zipfile_path = self._osutils.joinpath(src_dir, wheel.filename)
            self._osutils.extract_zipfile(zipfile_path, dst_dir)
            self._install_purelib_and_platlib(wheel, dst_dir)

    def build_site_packages(self, requirements_filepath, target_directory):
        # type: (str, str) -> None
        if self._has_at_least_one_package(requirements_filepath):
            with self._osutils.tempdir() as tempdir:
                wheels, packages_without_wheels = self._download_dependencies(
                    tempdir, requirements_filepath)
                self._install_wheels(tempdir, target_directory, wheels)
            if packages_without_wheels:
                raise MissingDependencyError(packages_without_wheels)


class Package(object):
    """A class to represent a package downloaded but not yet installed."""
    def __init__(self, directory, filename, osutils=None):
        # type: (str, str, Optional[OSUtils]) -> None
        self.dist_type = 'wheel' if filename.endswith('.whl') else 'sdist'
        self._directory = directory
        self.filename = filename
        if osutils is None:
            osutils = OSUtils()
        self._osutils = osutils
        self._name, self._version = self._calculate_name_and_version()

    @property
    def data_dir(self):
        # type: () -> str
        # The directory format is {distribution}-{version}.data
        return '%s-%s.data' % (self._name, self._version)

    @property
    def identifier(self):
        # type: () -> str
        return '%s==%s' % (self._name, self._version)

    def __str__(self):
        # type: () -> str
        return '%s(%s)' % (self.identifier, self.dist_type)

    def __repr__(self):
        # type: () -> str
        return str(self)

    def __eq__(self, other):
        # type: (Any) -> bool
        if not isinstance(other, Package):
            return False
        return self.identifier == other.identifier

    def __hash__(self):
        # type: () -> int
        return hash(self.identifier)

    def _calculate_name_and_version(self):
        # type: () -> Tuple[str, str]
        if self.dist_type == 'wheel':
            # From the wheel spec (PEP 427)
            # {distribution}-{version}(-{build tag})?-{python tag}-{abi tag}-
            # {platform tag}.whl
            name, version = self.filename.split('-')[:2]
        else:
            info_fetcher = SDistMetadataFetcher(osutils=self._osutils)
            sdist_path = self._osutils.joinpath(self._directory, self.filename)
            name, version = info_fetcher.get_package_name_and_version(
                sdist_path)
        return name, version


class SDistMetadataFetcher(object):
    """This is the "correct" way to get name and version from an sdist."""
    # https://git.io/vQkwV
    _SETUPTOOLS_SHIM = (
        "import setuptools, tokenize;__file__=%r;"
        "f=getattr(tokenize, 'open', open)(__file__);"
        "code=f.read().replace('\\r\\n', '\\n');"
        "f.close();"
        "exec(compile(code, __file__, 'exec'))"
    )

    def __init__(self, osutils=None):
        # type: (Optional[OSUtils]) -> None
        if osutils is None:
            osutils = OSUtils()
        self._osutils = osutils

    def _parse_pkg_info_file(self, filepath):
        # type: (str) -> Message
        # The PKG-INFO generated by the egg-info command is in an email feed
        # format, so we use an email feedparser here to extract the metadata
        # from the PKG-INFO file.
        data = self._osutils.get_file_contents(filepath, binary=False)
        parser = FeedParser()
        parser.feed(data)
        return parser.close()

    def _generate_egg_info(self, package_dir):
        # type: (str) -> str
        setup_py = self._osutils.joinpath(package_dir, 'setup.py')
        script = self._SETUPTOOLS_SHIM % setup_py

        cmd = [sys.executable, '-c', script, '--no-user-cfg', 'egg_info',
               '--egg-base', 'egg-info']
        egg_info_dir = self._osutils.joinpath(package_dir, 'egg-info')
        self._osutils.makedirs(egg_info_dir)
        p = subprocess.Popen(cmd, cwd=package_dir,
                             stdout=subprocess.PIPE, stderr=subprocess.PIPE)
        p.communicate()
        info_contents = self._osutils.get_directory_contents(egg_info_dir)
        pkg_info_path = self._osutils.joinpath(
            egg_info_dir, info_contents[0], 'PKG-INFO')
        return pkg_info_path

    def _unpack_sdist_into_dir(self, sdist_path, unpack_dir):
        # type: (str, str) -> str
        if sdist_path.endswith('.zip'):
            self._osutils.extract_zipfile(sdist_path, unpack_dir)
        elif sdist_path.endswith('.tar.gz'):
            self._osutils.extract_tarfile(sdist_path, unpack_dir)
        else:
            raise InvalidSourceDistributionNameError(sdist_path)
        # There should only be one directory unpacked.
        contents = self._osutils.get_directory_contents(unpack_dir)
        return self._osutils.joinpath(unpack_dir, contents[0])

    def get_package_name_and_version(self, sdist_path):
        # type: (str) -> Tuple[str, str]
        with self._osutils.tempdir() as tempdir:
            package_dir = self._unpack_sdist_into_dir(sdist_path, tempdir)
            pkg_info_filepath = self._generate_egg_info(package_dir)
            metadata = self._parse_pkg_info_file(pkg_info_filepath)
            name = metadata['Name']
            version = metadata['Version']
        return name, version


class SubprocessPip(object):
    """Wrapper around calling pip through a subprocess."""
    def main(self, args, env_vars=None, shim=None):
        # type: (List[str], OptStrMap, OptStr) -> Tuple[int, Optional[bytes]]
        if env_vars is None:
            env_vars = {}
        if shim is None:
            shim = ''
        env_vars.update(subprocess_python_base_environ)
        python_exe = sys.executable
        run_pip = 'import pip; pip.main(%s)' % args
        exec_string = '%s%s' % (shim, run_pip)
        invoke_pip = [python_exe, '-c', exec_string]
        p = subprocess.Popen(invoke_pip,
                             stdout=subprocess.PIPE, stderr=subprocess.PIPE,
                             env=env_vars)
        _, err = p.communicate()
        rc = p.returncode
        return rc, err


class PipRunner(object):
    """Wrapper around pip calls used by chalice."""
    def __init__(self, pip):
        # type: (SubprocessPip) -> None
        self._wrapped_pip = pip

    def _execute(self, command, args, env_vars=None, shim=None):
        # type: (str, List[str], OptStrMap, OptStr) -> Tuple[int, OptBytes]
        """Execute a pip command with the given arguments."""
        main_args = [command] + args
        rc, err = self._wrapped_pip.main(main_args, env_vars=env_vars,
                                         shim=shim)
        return rc, err

    def build_wheel(self, wheel, directory, compile_c=True):
        # type: (str, str, bool) -> None
        """Build an sdist into a wheel file."""
        arguments = ['--no-deps', '--wheel-dir', directory, wheel]
        env_vars = {}  # type: StrMap
        shim = ''
        if not compile_c:
            env_vars.update(pip_no_compile_c_env_vars)
            shim = pip_no_compile_c_shim
        # Ignore rc and stderr from this command since building the wheels
        # may fail and we will find out when we categorize the files that were
        # generated.
        self._execute('wheel', arguments,
                      env_vars=env_vars, shim=shim)

    def download_all_dependencies(self, requirements_filename, directory):
        # type: (str, str) -> None
        """Download all dependencies as sdist or wheel."""
        arguments = ['-r', requirements_filename, '--dest', directory]
        rc, err = self._execute('download', arguments)
        # When downloading all dependencies we expect to get an rc of 0 back
        # since we are casting a wide net here letting pip have options about
        # what to download. If a package is not found it is likely because it
        # does not exist and was mispelled. In this case we raise an error with
        # the package name. Otherwise a nonzero rc results in a generic
        # download error where we pass along the stderr.
        if rc != 0:
            if err is None:
                err = b'Unknown error'
            error = err.decode()
            match = re.search(("Could not find a version that satisfies the "
                               "requirement (.+?) "), error)
            if match:
                package_name = match.group(1)
                raise NoSuchPackageError(str(package_name))
            raise PackageDownloadError(error)

    def download_manylinux_wheels(self, packages, directory):
        # type: (List[str], str) -> None
        """Download wheel files for manylinux for all the given packages."""
        # If any one of these dependencies fails pip will bail out. Since we
        # are only interested in all the ones we can download, we need to feed
        # each package to pip individually. The return code of pip doesn't
        # matter here since we will inspect the working directory to see which
        # wheels were downloaded. We are only interested in wheel files
        # compatible with lambda, which means manylinux1_x86_64 platform and
        # cpython implementation. The compatible abi depends on the python
        # version and is checked later.
        for package in packages:
            arguments = ['--only-binary=:all:', '--no-deps', '--platform',
                         'manylinux1_x86_64', '--implementation', 'cp',
                         '--abi', lambda_abi, '--dest', directory, package]
            self._execute('download', arguments)


<<<<<<< HEAD
class ChaliceIgnoreRule(object):
    def __init__(self, rule_text):
        # type: (str) -> None
        self._rule = self._parse_rule(rule_text)

    def _parse_pkg_info_file(self, rule_text):
        pass

    def match(self, filepath):
        """Check if a filepath mathces this ingore rule."""
        # type: (str) -> bool
        pass


class ChaliceIgnore(object):
=======
class ChaliceIgnore(object):
    # Gitignore Rules
    #
    # 1) A blank line matches no files, so it can serve as a separator for
    # readability.

    # 2) A line starting with # serves as a comment. Put a backslash ("\")
    # in front of the first hash for patterns that begin with a hash.

    # 3) Trailing spaces are ignored unless they are quoted with backslash
    # ("\").

    # 4) An optional prefix "!" which negates the pattern; any matching
    # file excluded by a previous pattern will become included again.
    # It is not possible to re-include a file if a parent directory
    # of that file is excluded. Git doesn’t list excluded directories
    # for performance reasons, so any patterns on contained files have
    # no effect, no matter where they are defined. Put a backslash ("\")
    # in front of the first "!" for patterns that begin with a literal "!",
    # for example, "\!important!.txt".

    # 5) If the pattern ends with a slash, it is removed for the purpose of
    # the following description, but it would only find a match with a
    # directory. In other words, foo/ will match a directory foo and paths
    # underneath it, but will not match a regular file or a symbolic link
    # foo (this is consistent with the way how pathspec works in general in
    # Git).

    # 6) If the pattern does not contain a slash /, Git treats it as a shell
    # glob pattern and checks for a match against the pathname relative to
    # the location of the .gitignore file (relative to the toplevel of the
    # work tree if not from a .gitignore file).

    # 7) Otherwise, Git treats the pattern as a shell glob suitable for
    # consumption by fnmatch(3) with the FNM_PATHNAME flag: wildcards in
    # the pattern will not match a / in the pathname. For example,
    # "Documentation/*.html" matches "Documentation/git.html" but not
    # "Documentation/ppc/ppc.html" or "tools/perf/Documentation/perf.html".

    # 8) A leading slash matches the beginning of the pathname. For example,
    # "/*.c" matches "cat-file.c" but not "mozilla-sha1/sha1.c".

    # 9) Two consecutive asterisks ("**") in patterns matched against full
    # pathname may have special meaning:

    # 10) A leading "**" followed by a slash means match in all directories.
    # For example, "**/foo" matches file or directory "foo" anywhere, the
    # same as pattern "foo". "**/foo/bar" matches file or directory "bar"
    # anywhere that is directly under directory "foo".

    # 11) A trailing "/**" matches everything inside. For example, "abc/**"
    # matches all files inside directory "abc", relative to the location
    # of the .gitignore file, with infinite depth.

    # 12) A slash followed by two consecutive asterisks then a slash matches
    # zero or more directories. For example, "a/**/b" matches "a/b",
    # "a/x/b", "a/x/y/b" and so on.

    # 13) Other consecutive asterisks are considered invalid.
>>>>>>> 06efd780
    def __init__(self, filepath, osutils=None):
        # type: (str, Optional[OSUtils]) -> None
        if osutils is None:
            osutils = OSUtils()
        self._osutils = osutils
<<<<<<< HEAD
        self._rules = self._create_rules_from_file(filepath)
=======
        self._ignore_rules = self._create_rules_from_file(filepath)
>>>>>>> 06efd780

    def _create_rules_from_file(self, filepath):
        # type: (str) -> List[ChaliceIgnoreRule]
        if not self._osutils.file_exists(filepath):
            return []
        rule_file_content = self._osutils.get_file_contents(filepath)
<<<<<<< HEAD
        lines = rule_file_content.split()

        # Build up a set of rules that are nonblank and do not start with a #
        return [ChaliceIgnoreRule(line) for line
                in lines if not line.strip().startswith('#')]
=======
        lines = rule_file_content.split('\n')

        # Build up a set of rules that are nonblank and do not start with a #
        # this implements rules 1 and 2.
        return [line for line in lines
                if line and not line.strip().startswith('#')]
>>>>>>> 06efd780

    def match(self, filepath):
        """Check if a filepath matches any any ignore rule."""
        # type: (str) -> bool
<<<<<<< HEAD
        for rule in self._rules:
            if rule.match(filepath):
=======
        for ignore in self._ignore_rules:
            if fnmatch.fnmatch(filepath, ignore):
>>>>>>> 06efd780
                return True
        return False<|MERGE_RESOLUTION|>--- conflicted
+++ resolved
@@ -667,23 +667,6 @@
             self._execute('download', arguments)
 
 
-<<<<<<< HEAD
-class ChaliceIgnoreRule(object):
-    def __init__(self, rule_text):
-        # type: (str) -> None
-        self._rule = self._parse_rule(rule_text)
-
-    def _parse_pkg_info_file(self, rule_text):
-        pass
-
-    def match(self, filepath):
-        """Check if a filepath mathces this ingore rule."""
-        # type: (str) -> bool
-        pass
-
-
-class ChaliceIgnore(object):
-=======
 class ChaliceIgnore(object):
     # Gitignore Rules
     #
@@ -743,47 +726,61 @@
     # "a/x/b", "a/x/y/b" and so on.
 
     # 13) Other consecutive asterisks are considered invalid.
->>>>>>> 06efd780
     def __init__(self, filepath, osutils=None):
         # type: (str, Optional[OSUtils]) -> None
         if osutils is None:
             osutils = OSUtils()
         self._osutils = osutils
-<<<<<<< HEAD
-        self._rules = self._create_rules_from_file(filepath)
-=======
         self._ignore_rules = self._create_rules_from_file(filepath)
->>>>>>> 06efd780
+
+    def _create_regex_from_rule(self, rule):
+        expression = ['^']
+        # To implement rule 4 if if an expression starts with a ! it invert
+        # the following rule.
+        invert = False
+        if rule.startswith('!'):
+            invert = True
+            rule = rule[1:]
+
+        expression.append('$')
+        expression = ''.join(expression)
+        return re.compile(expression)
 
     def _create_rules_from_file(self, filepath):
         # type: (str) -> List[ChaliceIgnoreRule]
         if not self._osutils.file_exists(filepath):
             return []
         rule_file_content = self._osutils.get_file_contents(filepath)
-<<<<<<< HEAD
-        lines = rule_file_content.split()
-
-        # Build up a set of rules that are nonblank and do not start with a #
-        return [ChaliceIgnoreRule(line) for line
-                in lines if not line.strip().startswith('#')]
-=======
         lines = rule_file_content.split('\n')
 
         # Build up a set of rules that are nonblank and do not start with a #
         # this implements rules 1 and 2.
-        return [line for line in lines
+        return [self._create_regex_from_rule(line) for line in lines
                 if line and not line.strip().startswith('#')]
->>>>>>> 06efd780
+
+    def _match(self, filepath, rule):
+        """Check if a rule matches a given filepath."""
+        elif rule.startswith('\\'):
+            # Get rid of leading backslash that can be used to excape a ! or a #.
+            rule = rule[1:]
+        if '/' not in rule:
+            # To implement rule 7 if there is no / in the pattern then it
+            # should be matched according to fnmatch()
+            does_match = fnmatch.fnmatch(filepath, rule)
+        else:
+            # Things get a litte more complex if there are / in the pattern.
+            # Now there are a lot of special rules regarding * and ** between path
+            # components. We will build up a regular expression to match this case.
+            components = rule.split('/')
+            does_match = False
+        if invert:
+            return not does_match
+        return does_match
 
     def match(self, filepath):
         """Check if a filepath matches any any ignore rule."""
         # type: (str) -> bool
-<<<<<<< HEAD
-        for rule in self._rules:
-            if rule.match(filepath):
-=======
-        for ignore in self._ignore_rules:
-            if fnmatch.fnmatch(filepath, ignore):
->>>>>>> 06efd780
+        for ignore_rule in self._ignore_rules:
+            if self._match(filepath, ignore_rule):
                 return True
         return False